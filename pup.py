--- conflicted
+++ resolved
@@ -312,7 +312,6 @@
 
 
 def main():
-<<<<<<< HEAD
     signals = (signal.SIGHUP, signal.SIGTERM, signal.SIGINT)
     for s in signals:
         loop.add_signal_handler(
@@ -323,19 +322,8 @@
     TASK_LOOPS["consumer"] = loop.create_task(CONSUMER.get_callback(consume)())
     TASK_LOOPS["producer"] = loop.create_task(PRODUCER.get_callback(make_responder(produce_queue))())
     TASK_LOOPS["sysprofile_producer"] = loop.create_task(SYSTEM_PROFILE_PRODUCER.get_callback(make_producer(send_system_profile, system_profile_queue))())
+    logger.info("PUP Service Activated")
     loop.run_forever()
-=======
-    try:
-        mnm.start_http_server(port=9126)
-        loop.set_default_executor(thread_pool_executor)
-        loop.create_task(CONSUMER.get_callback(consume)())
-        loop.create_task(PRODUCER.get_callback(make_responder(produce_queue))())
-        loop.create_task(SYSTEM_PROFILE_PRODUCER.get_callback(make_producer(send_system_profile, system_profile_queue))())
-        logger.info("PUP Service Activated")
-        loop.run_forever()
-    except KeyboardInterrupt:
-        loop.stop()
->>>>>>> db8b7c7b
 
 
 if __name__ == "__main__":
