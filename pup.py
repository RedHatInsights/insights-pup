--- conflicted
+++ resolved
@@ -27,8 +27,6 @@
 
 logger = logging.getLogger('advisor-pup')
 
-
-<<<<<<< HEAD
 def main():
     produce_queue = collections.deque([], 999)
     thread_pool_executor = ThreadPoolExecutor(max_workers=configuration.MAX_WORKERS)
@@ -43,192 +41,6 @@
         loop=loop, bootstrap_servers=configuration.MQ, request_timeout_ms=10000,
         connections_max_idle_ms=None
     )
-=======
-thread_pool_executor = ThreadPoolExecutor(max_workers=configuration.MAX_WORKERS)
-loop = asyncio.get_event_loop()
-
-kafka_consumer = AIOKafkaConsumer(
-    configuration.PUP_QUEUE, loop=loop, bootstrap_servers=configuration.MQ,
-    group_id=configuration.MQ_GROUP_ID
-)
-kafka_producer = AIOKafkaProducer(
-    loop=loop, bootstrap_servers=configuration.MQ, request_timeout_ms=10000,
-    connections_max_idle_ms=None
-)
-
-CONSUMER = ReconnectingClient(kafka_consumer, "consumer")
-PRODUCER = ReconnectingClient(kafka_producer, "producer")
-
-# local queue for pushing items into kafka, this queue fills up if kafka goes down
-produce_queue = collections.deque([], 999)
-
-
-async def consume(client):
-    data = await client.getmany()
-    for tp, msgs in data.items():
-        if tp.topic == configuration.PUP_QUEUE:
-            logger.info("received messages: %s", msgs)
-            loop.create_task(handle_file(msgs))
-    await asyncio.sleep(0.1)
-
-
-def fail_upload(data, response):
-    mnm.invalid.inc()
-    logger.info("payload_id [%s] validation failed with error: %s", data['payload_id'], response['error'])
-    data_to_produce = {
-        'topic': 'platform.upload.validation',
-        'msg': {
-            'payload_id': data['payload_id'],
-            'validation': 'failure'
-        }
-    }
-    return data_to_produce
-
-
-def succeed_upload(data, response):
-    mnm.valid.inc()
-    logger.info("payload_id [%s] validation successful", data['payload_id'])
-    data_to_produce = {
-        'topic': 'platform.upload.validation',
-        'msg': {
-            'id': response.get('id') if response else None,
-            'service': data['service'],
-            'payload_id': data['payload_id'],
-            'account': data['account'],
-            'principal': data['principal'],
-            'b64_identity': data.get('b64_identity'),
-            'satellite_managed': data.get('satellite_managed'),
-            'validation': 'success'
-        }
-    }
-    return data_to_produce
-
-
-async def handle_file(msgs):
-    for msg in msgs:
-        try:
-            data = json.loads(msg.value)
-        except ValueError:
-            logger.error("handle_file(): unable to decode msg as json: {}".format(msg.value))
-            continue
-
-        logger.info(data)
-        machine_id = data['metadata'].get('machine_id') if data.get('metadata') else None
-        mnm.total.inc()
-        try:
-            result = await validate(data['url'])
-        except (ServerDisconnectedError, ClientConnectionError):
-            logger.error('Connection to S3 Failed')
-            continue
-
-        data["satellite_managed"] = result.get("system_profile").get("satellite_managed")
-
-        if len(result) > 0 and 'error' not in result:
-            if result.get('insights_id') != machine_id:
-                response = await post_to_inventory(result, data)
-            else:
-                response = {"id": result.get('insights_id')}
-
-            if response.get('error'):
-                data_to_produce = fail_upload(data, response)
-            else:
-                data_to_produce = succeed_upload(data, response)
-
-        else:
-            data_to_produce = fail_upload(data, result)
-
-        produce_queue.append(data_to_produce)
-        logger.info(
-            "data for topic [%s], payload_id [%s] put on produce queue (qsize now: %d): %s",
-            data_to_produce['topic'], data_to_produce['msg']['payload_id'], len(produce_queue), data_to_produce
-        )
-
-
-def make_producer(queue=None):
-    queue = produce_queue if queue is None else queue
-
-    async def send_result(client):
-        if not queue:
-            await asyncio.sleep(0.1)
-        else:
-            item = queue.popleft()
-            topic, msg, payload_id = item['topic'], item['msg'], item['msg'].get('payload_id')
-            logger.info(
-                "Popped data from produce queue (qsize now: %d) for topic [%s], payload_id [%s]: %s",
-                len(queue), topic, payload_id, msg
-            )
-            try:
-                await client.send_and_wait(topic, json.dumps(msg).encode("utf-8"))
-                logger.info("send data for topic [%s] with payload_id [%s] succeeded", topic, payload_id)
-            except KafkaError:
-                queue.append(item)
-                logger.error(
-                    "send data for topic [%s] with payload_id [%s] failed, put back on queue (qsize now: %d)",
-                    topic, payload_id, len(queue)
-                )
-                raise
-    return send_result
-
-
-@time(mnm.validation_time)
-async def validate(url):
-
-    temp = NamedTemporaryFile(delete=False).name
-
-    async with aiohttp.ClientSession() as session:
-        async with session.get(url) as response:
-            open(temp, 'wb').write(await response.read())
-        await session.close()
-
-    try:
-        return await loop.run_in_executor(None, extract_facts, temp)
-    finally:
-        os.remove(temp)
-
-
-@time(mnm.inventory_post_time)
-async def post_to_inventory(facts, msg):
-
-    post = {**facts, **msg}
-    post['account'] = post.pop('rh_account')
-    post['facts'] = []
-    if post.get('metadata'):
-        post['facts'].append({'facts': post.pop('metadata'),
-                              'namespace': 'insights-client'})
-
-    headers = {'x-rh-identity': post['b64_identity'],
-               'Content-Type': 'application/json'}
-
-    try:
-        timeout = aiohttp.ClientTimeout(total=60)
-        async with aiohttp.ClientSession() as session:
-            async with session.post(configuration.INVENTORY_URL, data=json.dumps([post]), headers=headers, timeout=timeout) as response:
-                response_json = await response.json()
-                if response.status != 207:
-                    error = response_json.get('detail')
-                    logger.error('Failed to post to inventory: %s', error)
-                    return {"error": "Failed to post to inventory."}
-                elif response_json['data'][0]['status'] != 200 and response_json['data'][0]['status'] != 201:
-                    mnm.inventory_post_failure.inc()
-                    logger.error(
-                        'payload_id [%s] failed to post to inventory.', msg['payload_id']
-                    )
-                    logger.debug(
-                        'inventory error response: %s', await response.text()
-                    )
-                    return {"error": "Failed to post to inventory."}
-                else:
-                    mnm.inventory_post_success.inc()
-                    logger.info("payload_id [%s] posted to inventory: ID [%s]",
-                                msg['payload_id'],
-                                response_json['data'][0]['host']['id'])
-                    return response_json['data'][0]['host']
-            await session.close()
-
-    except ClientConnectionError as e:
-        logger.error("payload_id [%s] failed to post to inventory, unable to connect: %s", msg['payload_id'], e)
-        return {"error": "Unable to update inventory. Service unavailable"}
->>>>>>> eef9b4c6
 
     reconnecting_consumer = ReconnectingClient(kafka_consumer, "consumer")
     reconnecting_producer = ReconnectingClient(kafka_producer, "producer")
