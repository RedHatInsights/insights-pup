--- conflicted
+++ resolved
@@ -173,11 +173,7 @@
 
 ## Running unit tests
 
-<<<<<<< HEAD
-To run unit tests, run `nosetests`.
-=======
 To run unit tests, run `nosetests --with-coverage --cover-package=pup`.
->>>>>>> 64436855
 
 ## Versioning
 
